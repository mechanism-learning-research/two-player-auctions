--- conflicted
+++ resolved
@@ -60,7 +60,6 @@
 ```
 python algnet.py with baseline_configs/config_2x2.json attack_mode="online" num_steps=100
 ```
-<<<<<<< HEAD
 
 ### Training with Differential Privacy
 
@@ -69,8 +68,7 @@
 python algnet.py with baseline_configs/config_2x2.json attack_mode="online" dp=True num_steps=1000
 ```
 Initial tests suggest that this aids in achieving improved auction outcomes under attack conditions, but additional experiments are needed for confirmation.
-=======
->>>>>>> fadb95d1
+
 
 ## Logging and Artifacts
 
